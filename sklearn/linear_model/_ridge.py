--- conflicted
+++ resolved
@@ -1320,18 +1320,8 @@
 
         self._label_binarizer = LabelBinarizer(pos_label=1, neg_label=-1)
         xp_y, y_is_array_api = get_namespace(y)
-<<<<<<< HEAD
         Y = self._label_binarizer.fit_transform(y)
-        Y = ensure_common_namespace_device(original_X, Y)[0]
-=======
-        # TODO: Update this line to avoid calling `_convert_to_numpy`
-        # once LabelBinarizer has been updated to accept non-NumPy array API
-        # compatible inputs.
-        Y = self._label_binarizer.fit_transform(
-            _convert_to_numpy(y, xp_y) if y_is_array_api else y
-        )
         Y = move_to(Y, xp=xp, device=device_)
->>>>>>> a672760e
         if y_is_array_api and xp_y.isdtype(y.dtype, "numeric"):
             self.classes_ = move_to(
                 self._label_binarizer.classes_, xp=xp, device=device_
