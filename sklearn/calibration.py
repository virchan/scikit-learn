--- conflicted
+++ resolved
@@ -12,13 +12,8 @@
 from scipy.optimize import minimize, minimize_scalar
 from scipy.special import expit
 
-<<<<<<< HEAD
-from ._loss import HalfBinomialLoss, HalfMultinomialLoss
-from .base import (
-=======
-from sklearn._loss import HalfBinomialLoss
+from sklearn._loss import HalfBinomialLoss, HalfMultinomialLoss
 from sklearn.base import (
->>>>>>> 1fe65954
     BaseEstimator,
     ClassifierMixin,
     MetaEstimatorMixin,
@@ -39,19 +34,13 @@
     StrOptions,
     validate_params,
 )
-<<<<<<< HEAD
-from .utils._plotting import _BinaryClassifierCurveDisplayMixin, _validate_style_kwargs
-from .utils._response import _get_response_values, _process_predict_proba
-from .utils.extmath import softmax
-from .utils.metadata_routing import (
-=======
 from sklearn.utils._plotting import (
     _BinaryClassifierCurveDisplayMixin,
     _validate_style_kwargs,
 )
 from sklearn.utils._response import _get_response_values, _process_predict_proba
+from sklearn.utils.extmath import softmax
 from sklearn.utils.metadata_routing import (
->>>>>>> 1fe65954
     MetadataRouter,
     MethodMapping,
     _routing_enabled,
