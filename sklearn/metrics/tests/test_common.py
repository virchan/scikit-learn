--- conflicted
+++ resolved
@@ -2395,27 +2395,6 @@
 )
 @pytest.mark.parametrize("metric, check_func", yield_metric_checker_combinations())
 def test_array_api_compliance(metric, array_namespace, device, dtype_name, check_func):
-<<<<<<< HEAD
-    # TODO: Remove once array-api-strict > 2.3.1
-    # https://github.com/data-apis/array-api-strict/issues/134 has been fixed but
-    # not released yet.
-    if (
-        getattr(metric, "__name__", None)
-        in ("median_absolute_error", "d2_pinball_score", "d2_absolute_error_score")
-        and array_namespace == "array_api_strict"
-    ):
-        try:
-            import array_api_strict
-        except ImportError:
-            pass
-        else:
-            if device == array_api_strict.Device("device1"):
-                pytest.xfail(
-                    "`_weighted_percentile` is affected by array_api_strict bug when "
-                    "indexing with tuple of arrays on non-'CPU_DEVICE' devices."
-                )
-=======
->>>>>>> d41f7340
     check_func(metric, array_namespace, device, dtype_name)
 
 
